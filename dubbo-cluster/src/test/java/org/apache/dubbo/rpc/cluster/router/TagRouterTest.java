/*
 * Licensed to the Apache Software Foundation (ASF) under one or more
 * contributor license agreements.  See the NOTICE file distributed with
 * this work for additional information regarding copyright ownership.
 * The ASF licenses this file to You under the Apache License, Version 2.0
 * (the "License"); you may not use this file except in compliance with
 * the License.  You may obtain a copy of the License at
 *
 *     http://www.apache.org/licenses/LICENSE-2.0
 *
 * Unless required by applicable law or agreed to in writing, software
 * distributed under the License is distributed on an "AS IS" BASIS,
 * WITHOUT WARRANTIES OR CONDITIONS OF ANY KIND, either express or implied.
 * See the License for the specific language governing permissions and
 * limitations under the License.
 */
package org.apache.dubbo.rpc.cluster.router;

import org.apache.curator.framework.CuratorFramework;
import org.apache.curator.framework.CuratorFrameworkFactory;
import org.apache.curator.retry.ExponentialBackoffRetry;
import org.junit.Before;
import org.junit.Ignore;
import org.junit.Test;

@Ignore("FIXME This is not a formal UT")
public class TagRouterTest {
    private static CuratorFramework client;

    @Before
    public void init() {
        client = CuratorFrameworkFactory.newClient("127.0.0.1:2181", 60 * 1000, 60 * 1000,
                new ExponentialBackoffRetry(1000, 3));
        client.start();
    }

    @Test
    public void normalTagRuleTest() {
        String serviceStr = "---\n" +
                "force: false\n" +
                "runtime: true\n" +
                "enabled: false\n" +
                "priority: 1\n" +
                "key: demo-provider\n" +
                "tags:\n" +
                "  - name: tag1\n" +
                "    addresses: [\"30.5.120.37:20881\"]\n" +
                "  - name: tag2\n" +
                "    addresses: [\"30.5.120.37:20880\"]\n" +
                "...";
//        String serviceStr = "";
        try {
<<<<<<< HEAD
            String servicePath = "/dubbo/config/demo-provider/routers/tag";
=======
            String servicePath = "/dubbo/config/demo-provider/tag-router";
>>>>>>> c679d0b9
            if (client.checkExists().forPath(servicePath) == null) {
                client.create().creatingParentsIfNeeded().forPath(servicePath);
            }
            setData(servicePath, serviceStr);
        } catch (Exception e) {
            e.printStackTrace();
        }
    }

    private void setData(String path, String data) throws Exception {
        client.setData().forPath(path, data.getBytes());
    }
}<|MERGE_RESOLUTION|>--- conflicted
+++ resolved
@@ -50,11 +50,7 @@
                 "...";
 //        String serviceStr = "";
         try {
-<<<<<<< HEAD
-            String servicePath = "/dubbo/config/demo-provider/routers/tag";
-=======
             String servicePath = "/dubbo/config/demo-provider/tag-router";
->>>>>>> c679d0b9
             if (client.checkExists().forPath(servicePath) == null) {
                 client.create().creatingParentsIfNeeded().forPath(servicePath);
             }
